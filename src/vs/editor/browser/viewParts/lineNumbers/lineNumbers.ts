--- conflicted
+++ resolved
@@ -68,15 +68,7 @@
 	public onCursorStateChanged(e: viewEvents.ViewCursorStateChangedEvent): boolean {
 		const primaryViewPosition = e.selections[0].getPosition();
 		this._lastCursorModelPosition = this._context.model.coordinatesConverter.convertViewPositionToModelPosition(primaryViewPosition);
-<<<<<<< HEAD
 		return true;
-=======
-
-		if (this._renderLineNumbers === RenderLineNumbersType.Relative) {
-			return true;
-		}
-		return false;
->>>>>>> 2393d4e3
 	}
 	public onFlushed(e: viewEvents.ViewFlushedEvent): boolean {
 		return true;
