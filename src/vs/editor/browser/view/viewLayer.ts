--- conflicted
+++ resolved
@@ -253,42 +253,23 @@
 	}
 }
 
-<<<<<<< HEAD
-export interface IVisibleLinesHost<T extends IVisibleLine> {
-	createVisibleLine(): T;
-}
-
 export class VisibleLinesCollection<T extends IVisibleLine> extends Disposable {
-=======
-export class VisibleLinesCollection<T extends IVisibleLine> {
->>>>>>> 149a026f
 
 	public readonly domNode: FastDomNode<HTMLElement> = this._createDomNode();
 	private readonly _linesCollection: RenderedLinesCollection<T> = new RenderedLinesCollection<T>(this._lineFactory);
 
-<<<<<<< HEAD
 	private readonly _canvas: HTMLCanvasElement;
 
 	constructor(
+		// TODO: Remove when GPU renderer is moved into view part
 		private readonly _context: ViewContext,
-		host: IVisibleLinesHost<T>,
+		private readonly _lineFactory: ILineFactory<T>,
 		@IInstantiationService private readonly _instantiationService: IInstantiationService
 	) {
 		super();
-
-		this._host = host;
-		this.domNode = this._createDomNode();
-
 		this._canvas = document.createElement('canvas');
 		this._canvas.style.height = '100%';
 		this._canvas.style.width = '100%';
-
-		this._linesCollection = new RenderedLinesCollection<T>(() => this._host.createVisibleLine());
-=======
-	constructor(
-		private readonly _lineFactory: ILineFactory<T>
-	) {
->>>>>>> 149a026f
 	}
 
 	private _createDomNode(): FastDomNode<HTMLElement> {
@@ -376,10 +357,9 @@
 	public renderLines(viewportData: ViewportData, viewOverlays?: boolean): void {
 		const inp = this._linesCollection._get();
 
-<<<<<<< HEAD
 		let renderer;
 		if (viewOverlays) {
-			renderer = new ViewLayerRenderer<T>(this.domNode.domNode, this._host, viewportData);
+			renderer = new ViewLayerRenderer<T>(this.domNode.domNode, this._lineFactory, viewportData);
 		} else {
 			// If not yet attached, listen for device pixel size and attach
 			if (!this._canvas.parentElement) {
@@ -387,14 +367,11 @@
 			}
 
 			if (!this._gpuRenderer) {
-				this._gpuRenderer = this._register(this._instantiationService.createInstance(GpuViewLayerRenderer<T>, this._canvas, this._context, this._host, viewportData));
+				this._gpuRenderer = this._register(this._instantiationService.createInstance(GpuViewLayerRenderer<T>, this._canvas, this._context, this._lineFactory, viewportData));
 			}
 			renderer = this._gpuRenderer;
 			renderer.update(viewportData);
 		}
-=======
-		const renderer = new ViewLayerRenderer<T>(this.domNode.domNode, this._lineFactory, viewportData);
->>>>>>> 149a026f
 
 		const ctx: IRendererContext<T> = {
 			rendLineNumberStart: inp.rendLineNumberStart,
