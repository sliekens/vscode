--- conflicted
+++ resolved
@@ -272,11 +272,7 @@
 			return { state: maxState, servers: serversPerState[maxState] || [] };
 		});
 
-<<<<<<< HEAD
-		this._store.add(actionViewItemService.register(MenuId.ChatInputAttachmentToolbar, McpCommandIds.ListServer, (action, options) => {
-=======
-		this._store.add(actionViewItemService.register(MenuId.ChatInput, ListMcpServerCommand.id, (action, options) => {
->>>>>>> 071eafaf
+		this._store.add(actionViewItemService.register(MenuId.ChatInput, McpCommandIds.ListServer, (action, options) => {
 			if (!(action instanceof MenuItemAction)) {
 				return undefined;
 			}
