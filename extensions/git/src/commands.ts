--- conflicted
+++ resolved
@@ -533,22 +533,21 @@
 				(progress, token) => this.git.clone(url!, { parentPath: parentPath!, progress, recursive: options.recursive }, token)
 			);
 
-			let config = workspace.getConfiguration('git');
-			let openAfterClone = config.get<'currentWindow' | 'newWindow' | 'noFolderOpened' | 'showPrompt'>('openAfterClone');
-
-			const uri = Uri.file(repositoryPath);
-
-			if (openAfterClone === 'currentWindow') {
-				commands.executeCommand('vscode.openFolder', uri);
-			} else if (openAfterClone === 'newWindow') {
-				commands.executeCommand('vscode.openFolder', uri, true);
-			} else {
-				if (openAfterClone === 'noFolderOpened') {
-					if (!workspace.workspaceFolders) {
-						commands.executeCommand('vscode.openFolder', uri);
-					}
-				}
-
+			const config = workspace.getConfiguration('git');
+			const openAfterClone = config.get<'always' | 'alwaysNewWindow' | 'whenNoFolderOpen' | 'prompt'>('openAfterClone');
+
+			enum PostCloneAction { Open, OpenNewWindow, AddToWorkspace }
+			let action: PostCloneAction | undefined = undefined;
+
+			if (openAfterClone === 'always') {
+				action = PostCloneAction.Open;
+			} else if (openAfterClone === 'alwaysNewWindow') {
+				action = PostCloneAction.OpenNewWindow;
+			} else if (openAfterClone === 'whenNoFolderOpen' && !workspace.workspaceFolders) {
+				action = PostCloneAction.Open;
+			}
+
+			if (action === undefined) {
 				let message = localize('proposeopen', "Would you like to open the cloned repository?");
 				const open = localize('openrepo', "Open");
 				const openNewWindow = localize('openreponew', "Open in New Window");
@@ -562,34 +561,28 @@
 
 				const result = await window.showInformationMessage(message, ...choices);
 
-<<<<<<< HEAD
-
-				const openFolder = result === open;
-				/* __GDPR__
-					"clone" : {
-						"outcome" : { "classification": "SystemMetaData", "purpose": "FeatureInsight" },
-						"openFolder": { "classification": "SystemMetaData", "purpose": "PerformanceAndHealth", "isMeasurement": true }
-					}
-				*/
-				this.telemetryReporter.sendTelemetryEvent('clone', { outcome: 'success' }, { openFolder: openFolder ? 1 : 0 });
-
-				if (openFolder) {
-					commands.executeCommand('vscode.openFolder', uri);
-				} else if (result === addToWorkspace) {
-					workspace.updateWorkspaceFolders(workspace.workspaceFolders!.length, 0, { uri });
-				} else if (result === openNewWindow) {
-					commands.executeCommand('vscode.openFolder', uri, true);
+				action = result === open ? PostCloneAction.Open
+					: result === openNewWindow ? PostCloneAction.OpenNewWindow
+						: result === addToWorkspace ? PostCloneAction.AddToWorkspace : undefined;
+			}
+
+			/* __GDPR__
+				"clone" : {
+					"outcome" : { "classification": "SystemMetaData", "purpose": "FeatureInsight" },
+					"openFolder": { "classification": "SystemMetaData", "purpose": "PerformanceAndHealth", "isMeasurement": true }
 				}
-=======
-			if (openFolder) {
+			*/
+			this.telemetryReporter.sendTelemetryEvent('clone', { outcome: 'success' }, { openFolder: action === PostCloneAction.Open || action === PostCloneAction.OpenNewWindow ? 1 : 0 });
+
+			const uri = Uri.file(repositoryPath);
+
+			if (action === PostCloneAction.Open) {
 				commands.executeCommand('vscode.openFolder', uri, { forceReuseWindow: true });
-			} else if (result === addToWorkspace) {
+			} else if (action === PostCloneAction.AddToWorkspace) {
 				workspace.updateWorkspaceFolders(workspace.workspaceFolders!.length, 0, { uri });
-			} else if (result === openNewWindow) {
+			} else if (action === PostCloneAction.OpenNewWindow) {
 				commands.executeCommand('vscode.openFolder', uri, { forceNewWindow: true });
->>>>>>> 7b6561ff
-			}
-
+			}
 		} catch (err) {
 			if (/already exists and is not an empty directory/.test(err && err.stderr || '')) {
 				/* __GDPR__
