--- conflicted
+++ resolved
@@ -12,8 +12,7 @@
 		{ "open": "{", "close": "}", "notIn": ["string"] },
 		{ "open": "[", "close": "]", "notIn": ["string"] },
 		{ "open": "(", "close": ")", "notIn": ["string"] },
-<<<<<<< HEAD
-		{ "open": "'", "close": "'", "notIn": ["string"] },
+		{ "open": "'", "close": "'", "notIn": ["string", "comment"] },
 		{ "open": "\"", "close": "\"", "notIn": ["string", "comment"] },
 		{ "open": "/**", "close": " */", "notIn": ["string"] }
 	],
@@ -23,15 +22,9 @@
 		["(", ")"],
 		["'", "'"],
 		["\"", "\""]
-	]
-
-=======
-		{ "open": "'", "close": "'", "notIn": ["string", "comment"] },
-		{ "open": "\"", "close": "\"", "notIn": ["string"] }
-	],
-	"indentationRules": {
-		"increaseIndentPattern": "({(?!.+}).*|\\(|\\[|((else(\\s)?)?if|else|for(each)?|while|switch).*:)\\s*(/[/*].*)?$",
-		"decreaseIndentPattern": "^(.*\\*\\/)?\\s*((\\})|(\\)+[;,])|(\\][;,])|\\b(else:)|\\b((end(if|for(each)?|while|switch));))"
-	}
->>>>>>> f425782e
+  ],
+  "indentationRules": {
+    "increaseIndentPattern": "({(?!.+}).*|\\(|\\[|((else(\\s)?)?if|else|for(each)?|while|switch).*:)\\s*(/[/*].*)?$",
+    "decreaseIndentPattern": "^(.*\\*\\/)?\\s*((\\})|(\\)+[;,])|(\\][;,])|\\b(else:)|\\b((end(if|for(each)?|while|switch));))"
+  }
 }